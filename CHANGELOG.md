## CodeceptJS 1.0

CodeceptJS hits first stable release. CodeceptJS provides a unified API for [web testing for Webdriverio](http://codecept.io/acceptance/), [Protractor](http://codecept.io/angular/), and [NightmareJS](http://codecept.io/nightmare/). Since 1.0 you can also **test mobile applications** in the similar manner with Appium.

Sample test:

```js
I.seeAppIsInstalled("io.super.app");
I.click('~startUserRegistrationCD');
I.fillField('~email of the customer', 'Nothing special'));
I.see('davert@codecept.io', '~email of the customer'));
I.clearField('~email of the customer'));
I.dontSee('Nothing special', '~email of the customer'));
```

* Read [the Mobile Testing guide](http://codecept.io/mobile).
* Discover [Appium Helper](http://codecept.io/helpers/Appium/)

---

We also introduced two new helpers for data management.
Using them you can easily prepare and cleanup data for your tests using public REST API.

Sample test

```js
// create a user using data factories and REST API
I.have('user', { name: 'davert', password: '123456' });
// use it to login
I.amOnPage('/login');
I.fillField('login', 'davert');
I.fillField('password', '123456');
I.click('Login');
I.see('Hello, davert');
// user will be removed after the test
```

* Read [Data Management guide](http://codecept.io/data)
* [REST Helper](http://codecept.io/helpers/REST)
* [ApiDataFactory](http://codecept.io/helpers/ApiDataFactory/)

---

Next notable feature is **[SmartWait](http://codecept.io/acceptance/#smartwait)** for WebDriverIO, Protractor, SeleniumWebdriver. When `smartwait` option is set, script will wait for extra milliseconds to locate an element before failing. This feature uses implicit waits of Selenium but turns them on only in applicable pieces. For instance, implicit waits are enabled for `seeElement` but disabled for `dontSeeElement`

* Read more about [SmartWait](http://codecept.io/acceptance/#smartwait)

<<<<<<< HEAD
##### Changelog
=======
**Changelog**
>>>>>>> 0738e071

* Minimal NodeJS version is 6.11.1 LTS
* Use `within` command with generators.
* [Data Driven Tests](http://codecept.io/advanced/#data-driven-tests) introduced.
* Print execution time per step in `--debug` mode. [#591](https://github.com/Codeception/CodeceptJS/pull/591) by @APshenkin
* [WebDriverIO][Protractor][Nightmare] Added `disableScreenshots` option to disable screenshots on fail by @Apshenkin
* [WebDriverIO][Protractor][Nightmare] Added `uniqueScreenshotNames` option to generate unique names for screenshots on failure by @Apshenkin
* [WebDriverIO][Nightmare] Fixed click on context; `click('text', '#el')` will throw exception if text is not found inside `#el`.
* [WebDriverIO][Protractor][SeleniumWebdriver] [SmartWait introduced](http://codecept.io/acceptance/#smartwait).
* [WebDriverIO][Protractor][Nightmare]Fixed `saveScreenshot` for PhantomJS, `fullPageScreenshots` option introduced by @HughZurname [#549](https://github.com/Codeception/CodeceptJS/pull/549)
* [Appium] helper introduced by @APshenkin
* [REST] helper introduced by @atrevino in [#504](https://github.com/Codeception/CodeceptJS/pull/504)
* [WebDriverIO][SeleniumWebdriver] Fixed "windowSize": "maximize" for Chrome 59+ version #560 by @APshenkin
* [Nightmare] Fixed restarting by @APshenkin [#581](https://github.com/Codeception/CodeceptJS/pull/581)
* [WebDriverIO] Methods added by @APshenkin:
    * [grabCssPropertyFrom](http://codecept.io/helpers/WebDriverIO/#grabcsspropertyfrom)
    * [seeTitleEquals](http://codecept.io/helpers/WebDriverIO/#seetitleequals)
    * [seeTextEquals](http://codecept.io/helpers/WebDriverIO/#seetextequals)
    * [seeCssPropertiesOnElements](http://codecept.io/helpers/WebDriverIO/#seecsspropertiesonelements)
    * [seeAttributesOnElements](http://codecept.io/helpers/WebDriverIO/#seeattributesonelements)
    * [grabNumberOfVisibleElements](http://codecept.io/helpers/WebDriverIO/#grabnumberofvisibleelements)
    * [waitInUrl](http://codecept.io/helpers/WebDriverIO/#waitinurl)
    * [waitUrlEquals](http://codecept.io/helpers/WebDriverIO/#waiturlequals)
    * [waitForValue](http://codecept.io/helpers/WebDriverIO/#waitforvalue)
    * [waitNumberOfVisibleElements](http://codecept.io/helpers/WebDriverIO/#waitnumberofvisibleelements)
    * [switchToNextTab](http://codecept.io/helpers/WebDriverIO/#switchtonexttab)
    * [switchToPreviousTab](http://codecept.io/helpers/WebDriverIO/#switchtoprevioustab)
    * [closeCurrentTab](http://codecept.io/helpers/WebDriverIO/#closecurrenttab)
    * [openNewTab](http://codecept.io/helpers/WebDriverIO/#opennewtab)
    * [refreshPage](http://codecept.io/helpers/WebDriverIO/#refreshpage)
    * [scrollPageToBottom](http://codecept.io/helpers/WebDriverIO/#scrollpagetobottom)
    * [scrollPageToTop](http://codecept.io/helpers/WebDriverIO/#scrollpagetotop)
    * [grabBrowserLogs](http://codecept.io/helpers/WebDriverIO/#grabbrowserlogs)
* Use mkdirp to create output directory. [#592](https://github.com/Codeception/CodeceptJS/pull/592) by @vkramskikh
* [WebDriverIO] Fixed `seeNumberOfVisibleElements` by @BorisOsipov [#574](https://github.com/Codeception/CodeceptJS/pull/574)
* Lots of fixes for promise chain by @APshenkin [#568](https://github.com/Codeception/CodeceptJS/pull/568)
    * Fix [#543](https://github.com/Codeception/CodeceptJS/issues/543) - After block not properly executed if Scenario fails
    * Expected behavior in promise chains: `_beforeSuite` hooks from helpers -> `BeforeSuite` from test -> `_before` hooks from helpers -> `Before` from test - > Test steps -> `_failed` hooks from helpers (if test failed) -> `After` from test -> `_after` hooks from helpers -> `AfterSuite` from test -> `_afterSuite` hook from helpers.
    * if during test we got errors from any hook (in test or in helper) - stop complete this suite and go to another
    * if during test we got error from Selenium server - stop complete this suite and go to another
    * [WebDriverIO][Protractor] if `restart` option is false - close all tabs expect one in `_after`.
    * Complete `_after`, `_afterSuite` hooks even After/AfterSuite from test was failed
    * Don't close browser between suites, when `restart` option is false. We should start browser only one time and close it only after all tests.
    * Close tabs and clear local storage, if `keepCookies` flag is enabled
* Fix TypeError when using babel-node or ts-node on node.js 7+ [#586](https://github.com/Codeception/CodeceptJS/pull/586) by @vkramskikh
* [Nightmare] fixed usage of `_locate`

Special thanks to **Andrey Pshenkin** for his work on this release and the major improvements.

 ## 0.6.3

* Errors are printed in non-verbose mode. Shows "Selenium not started" and other important errors.
* Allowed to set custom test options:

```js
Scenario('My scenario', { build_id: 123, type: 'slow' }, function (I)
```
those options can be accessed as `opts` property inside a `test` object. Can be used in custom listeners.

* Added `docs` directory to a package.
* [WebDriverIO][Protractor][SeleniumWebdriver] Bugfix: cleaning session when `restart: false` by @tfiwm [#519](https://github.com/Codeception/CodeceptJS/pull/519)
* [WebDriverIO][Protractor][Nightmare] Added second parameter to `saveScreenshot` to allow a full page screenshot. By @HughZurname
* Added suite object to `suite.before` and `suite.after` events by @implico. [#496](https://github.com/Codeception/CodeceptJS/pull/496)

## 0.6.2

* Added `config` object to [public API](http://codecept.io/hooks/#api)
* Extended `index.js` to include `actor` and `helpers`, so they could be required:

```js
const actor = require('codeceptjs').actor;
```

* Added [example for creating custom runner](http://codecept.io/hooks/#custom-runner) with public API.
* run command to create `output` directory if it doesn't exist
* [Protractor] fixed loading globally installed Protractor
* run-multiple command improvements:
     * create output directories for each process
     * print process ids in output

## 0.6.1

* Fixed loading hooks

## 0.6.0

Major release with extension API and parallel execution.

* **Breaking** Removed path argument from `run`. To specify path other than current directory use `--config` or `-c` option:

Instead of: `codeceptjs run tests` use:

```
# load config and run from tests directory
codeceptjs run -c tests/

# or load codecept.json from tests directory
codeceptjs run -c tests/codecept.json

# run users_test.js inside tests directory
codeceptjs run users_test.js -c tests
```

* **Command `multiple-run` added**, to execute tests in several browsers in parallel by @APshenkin and @davertmik. [See documentation](http://codecept.io/advanced/#multiple-execution).
* **Hooks API added to extend CodeceptJS** with custom listeners and plugins. [See documentation](http://codecept.io/hooks/#hooks_1).
* [Nightmare][WebDriverIO] `within` can work with iframes by @imvetri. [See documentation](http://codecept.io/acceptance/#iframes).
* [WebDriverIO][SeleniumWebdriver][Protractor] Default browser changed to `chrome`
* [Nightmare] Fixed globally locating `nightmare-upload`.
* [WebDriverIO] added `seeNumberOfVisibleElements` method by @elarouche.
* Exit with non-zero code if init throws an error by @rincedd
* New guides published:
    * [Installation](http://codecept.io/installation/)
    * [Hooks](http://codecept.io/hooks/)
    * [Advanced Usage](http://codecept.io/advanced/)
* Meta packages published:
    * [codecept-webdriverio](https://www.npmjs.com/package/codecept-webdriverio)
    * [codecept-protractor](https://www.npmjs.com/package/codecept-protractor)
    * [codecept-nightmare](https://www.npmjs.com/package/codecept-nightmare)


## 0.5.1

* [Polish translation](http://codecept.io/translation/#polish) added by @limes.
* Update process exit code so that mocha saves reports before exit by @romanovma.
* [Nightmare] fixed `getAttributeFrom` for custom attributes by @robrkerr
* [Nightmare] Fixed *UnhandledPromiseRejectionWarning error* when selecting the dropdown using `selectOption` by @robrkerr. [See PR](https://github.com/Codeception/CodeceptJS/pull/408).
* [Protractor] fixed `pressKey` method by @romanovma

## 0.5.0

* Protractor ^5.0.0 support (while keeping ^4.0.9 compatibility)
* Fix 'fullTitle() is not a function' in exit.js by @hubidu. See [#388](https://github.com/Codeception/CodeceptJS/pull/388).
* [Nightmare] Fix for `waitTimeout` by @HughZurname. See [#391](https://github.com/Codeception/CodeceptJS/pull/391). Resolves [#236](https://github.com/Codeception/CodeceptJS/issues/236)
* Dockerized CodeceptJS setup by @artiomnist. [See reference](https://github.com/Codeception/CodeceptJS/blob/master/docker/README.md)

## 0.4.16

* Fixed steps output synchronization (regression since 0.4.14).
* [WebDriverIO][Protractor][SeleniumWebdriver][Nightmare] added `keepCookies` option to keep cookies between tests with `restart: false`.
* [Protractor] added `waitForTimeout` config option to set default waiting time for all wait* functions.
* Fixed `_test` hook for helpers by @cjhille.

## 0.4.15

* Fixed regression in recorder sessions: `oldpromise is not defined`.

## 0.4.14

* `_beforeStep` and `_afterStep` hooks in helpers are synchronized. Allows to perform additional actions between steps.

Example: fail if JS error occur in custom helper using WebdriverIO:

```js
_before() {
  this.err = null;
  this.helpers['WebDriverIO'].browser.on('error', (e) => this.err = e);
}

_afterStep() {
 if (this.err) throw new Error('Browser JS error '+this.err);
}
```

Example: fail if JS error occur in custom helper using Nightmare:

```js
_before() {
  this.err = null;
  this.helpers['Nightmare'].browser.on('page', (type, message, stack) => {
    this.err = `${message} ${stack}`;
  });
}

_afterStep() {
 if (this.err) throw new Error('Browser JS error '+this.err);
}
```

* Fixed `codecept list` and `codecept def` commands.
* Added `I.say` method to print arbitrary comments.

```js
I.say('I am going to publish post');
I.say('I enter title and body');
I.say('I expect post is visible on site');
```

* [Nightmare] `restart` option added. `restart: false` allows to run all tests in a single window, disabled by default. By @nairvijays99
* [Nightmare] Fixed `resizeWindow` command.
* [Protractor][SeleniumWebdriver] added `windowSize` config option to resize window on start.
* Fixed "Scenario.skip causes 'Cannot read property retries of undefined'" by @MasterOfPoppets
* Fixed providing absolute paths for tests in config by @lennym

## 0.4.13

* Added **retries** option `Feature` and `Scenario` to rerun fragile tests:

```js
Feature('Complex JS Stuff', {retries: 3});

Scenario('Not that complex', {retries: 1}, (I) => {
  // test goes here
});
```

* Added **timeout** option `Feature` and `Scenario` to specify timeout.

```js
Feature('Complex JS Stuff', {timeout: 5000});

Scenario('Not that complex', {timeout: 1000}, (I) => {
  // test goes here
});
```

* [WebDriverIO] Added `uniqueScreenshotNames` option to set unique screenshot names for failed tests. By @APshenkin. See [#299](https://github.com/Codeception/CodeceptJS/pull/299)
* [WebDriverIO] `clearField` method improved to accept name/label locators and throw errors.
* [Nightmare][SeleniumWebdriver][Protractor] `clearField` method added.
* [Nightmare] Fixed `waitForElement`, and `waitForVisible` methods.
* [Nightmare] Fixed `resizeWindow` by @norisk-it
* Added italian [translation](http://codecept.io/translation/#italian).

## 0.4.12

* Bootstrap / Teardown improved with [Hooks](http://codecept.io/configuration/#hooks). Various options for setup/teardown provided.
* Added `--override` or `-o` option for runner to dynamically override configs. Valid JSON should be passed:

```
codeceptjs run -o '{ "bootstrap": "bootstrap.js"}'
codeceptjs run -o '{ "helpers": {"WebDriverIO": {"browser": "chrome"}}}'
```

* Added [regression tests](https://github.com/Codeception/CodeceptJS/tree/master/test/runner) for codeceptjs tests runner.

## 0.4.11

* Fixed regression in 0.4.10
* Added `bootstrap`/`teardown` config options to accept functions as parameters by @pscanf. See updated [config reference](http://codecept.io/configuration/) #319

## 0.4.10

* [Protractor] Protrctor 4.0.12+ support.
* Enabled async bootstrap file by @abachar. Use inside `bootstrap.js`:

```js
module.exports = function(done) {
  // async instructions
  // call done() to continue execution
  // otherwise call done('error description')
}
```

* Changed 'pending' to 'skipped' in reports by @timja-kainos. See #315

## 0.4.9

* [SeleniumWebdriver][Protractor][WebDriverIO][Nightmare] fixed `executeScript`, `executeAsyncScript` to work and return values.
* [Protractor][SeleniumWebdriver][WebDriverIO] Added `waitForInvisible` and `waitForStalenessOf` methods by @Nighthawk14.
* Added `--config` option to `codeceptjs run` to manually specify config file by @cnworks
* [Protractor] Simplified behavior of `amOutsideAngularApp` by using `ignoreSynchronization`. Fixes #278
* Set exit code to 1 when test fails at `Before`/`After` hooks. Fixes #279


## 0.4.8

* [Protractor][SeleniumWebdriver][Nightmare] added `moveCursorTo` method.
* [Protractor][SeleniumWebdriver][WebDriverIO] Added `manualStart` option to start browser manually in the beginning of test. By @cnworks. [PR #250](https://github.com/Codeception/CodeceptJS/pull/255)
* Fixed `codeceptjs init` to work with nested directories and file masks.
* Fixed `codeceptjs gt` to generate test with proper file name suffix. By @Zougi.
* [Nightmare] Fixed: Error is thrown when clicking on element which can't be locate. By @davetmik
* [WebDriverIO] Fixed `attachFile` for file upload. By @giuband and @davetmik
* [WebDriverIO] Add support for timeouts in config and with `defineTimeouts` method. By @easternbloc [#258](https://github.com/Codeception/CodeceptJS/pull/258) and [#267](https://github.com/Codeception/CodeceptJS/pull/267) by @davetmik
* Fixed hanging of CodeceptJS when error is thrown by event dispatcher. Fix by @Zougi and @davetmik


## 0.4.7

* Improved docs for `BeforeSuite`; fixed its usage with `restart: false` option by @APshenkin.
* Added `Nightmare` to list of available helpers on `init`.
* [Nightmare] Removed double `resizeWindow` implementation.

## 0.4.6

* Added `BeforeSuite` and `AfterSuite` hooks to scenario by @APshenkin. See [updated documentation](http://codecept.io/basics/#beforesuite)

## 0.4.5

* Fixed running `codecept def` command by @jankaspar
* [Protractor][SeleniumWebdriver] Added support for special keys in `pressKey` method. Fixes #216

## 0.4.4

* Interactive shell fixed. Start it by running `codeceptjs shell`
* Added `--profile` option to `shell` command to use dynamic configuration.
* Added `--verbose` option to `shell` command for most complete output.

## 0.4.3

* [Protractor] Regression fixed to ^4.0.0 support
* Translations included into package.
* `teardown` option added to config (opposite to `bootstrap`), expects a JS file to be executed after tests stop.
* [Configuration](http://codecept.io/configuration/) can be set via JavaScript file `codecept.conf.js` instead of `codecept.json`. It should export `config` object:

```js
// inside codecept.conf.js
exports.config = {
  // contents of codecept.json
}
```
* Added `--profile` option to pass its value to `codecept.conf.js` as `process.profile` for [dynamic configuration](http://codecept.io/configuration#dynamic-configuration).
* Documentation for [StepObjects, PageFragments](http://codecept.io/pageobjects#PageFragments) updated.
* Documentation for [Configuration](http://codecept.io/configuration/) added.

## 0.4.2

* Added ability to localize tests with translation [#189](https://github.com/Codeception/CodeceptJS/pull/189). Thanks to @abner
  * [Translation] ru-RU translation added.
  * [Translation] pt-BR translation added.
* [Protractor] Protractor 4.0.4 compatibility.
* [WebDriverIO][SeleniumWebdriver][Protractor] Fixed single browser session  mode for `restart: false`
* Fixed using of 3rd party reporters (xunit, mocha-junit-reporter, mochawesome). Added guide.
* Documentation for [Translation](http://codecept.io/translation/) added.
* Documentation for [Reports](http://codecept.io/reports/) added.

## 0.4.1

* Added custom steps to step definition list. See #174 by @jayS-de
* [WebDriverIO] Fixed using `waitForTimeout` option by @stephane-ruhlmann. See #178

## 0.4.0

* **[Nightmare](http://codecept.io/nightmare) Helper** added for faster web testing.
* [Protractor][SeleniumWebdriver][WebDriverIO] added `restart: false` option to reuse one browser between tests (improves speed).
* **Protractor 4.0** compatibility. Please upgrade Protractor library.
* Added `--verbose` option for `run` command to log and print global promise and events.
* Fixed errors with shutting down and cleanup.
* Fixed starting interactive shell with `codeceptjs shell`.
* Fixed handling of failures inside within block

## 0.3.5

* Introduced IDE autocompletion support for Visual Studio Code and others. Added command for generating TypeScript definitions for `I` object. Use it as

```
codeceptjs def
```

to generate steps definition file and include it into tests by reference. By @kaflan

## 0.3.4

* [Protractor] version 3.3.0 comptaibility, NPM 3 compatibility. Please update Protractor!
* allows using absolute path for helpers, output, in config and in command line. By @denis-sokolov
* Fixes 'Cannot read property '1' of null in generate.js:44' by @seethislight

## 0.3.3

**Fixed global installation**. CodeceptJS can now locate globally located modules.
CodeceptJS is also recommended for local installation.
Depending on installation type additional modules (webdriverio, protractor, ...) will be loaded either from local or from global path.

## 0.3.2

* Added `codeceptjs list` command which shows all available methods of `I` object.
* [Protractor][SeleniumWebdriver] fixed closing browser instances
* [Protractor][SeleniumWebdriver] `doubleClick` method added
* [WebDriverIO][Protractor][SeleniumWebdriver] `doubleClick` method to locate clickable elements by text, `context` option added.
* Fixed using assert in generator without yields #89

## 0.3.1

* Fixed `init` command

## 0.3.0

**Breaking Change**: webdriverio package removed from dependencies list. You will need to install it manually after the upgrade.
Starting from 0.3.0 webdriverio is not the only backend for running selenium tests, so you are free to choose between Protractor, SeleniumWebdriver, and webdriverio and install them.

* **[Protractor] helper added**. Now you can test AngularJS applications by using its official library within the unigied CodeceptJS API!
* **[SeleniumWebdriver] helper added**. You can switch to official JS bindings for Selenium.
* [WebDriverIO] **updated to webdriverio v 4.0**
* [WebDriverIO] `clearField` method added by @fabioel
* [WebDriverIO] added `dragAndDrop` by @fabioel
* [WebDriverIO] fixed `scrollTo` method by @sensone
* [WebDriverIO] fixed `windowSize: maximize` option in config
* [WebDriverIO] `seeElement` and `dontSeeElement` check element for visibility by @fabioel and @davertmik
* [WebDriverIO] `seeElementInDOM`, `dontSeeElementInDOM` added to check element exists on page.
* [WebDriverIO] fixed saving screenshots on failure. Fixes #70
* fixed `within` block doesn't end in output not #79


## 0.2.8

* [WebDriverIO] added `seeNumberOfElements` by @fabioel

## 0.2.7

* process ends with exit code 1 on error or failure #49
* fixed registereing global Helper #57
* fixed handling error in within block #50

## 0.2.6

* Fixed `done() was called multiple times`
* [WebDriverIO] added `waitToHide` method by @fabioel
* Added global `Helper` (alias `codecept_helper)`, object use for writing custom Helpers. Generator updated. Changes to #48

## 0.2.5

* Fixed issues with using yield inside a test #45 #47 #43
* Fixed generating a custom helper. Helper class is now accessible with `codecept_helper` var. Fixes #48

## 0.2.4

* Fixed accessing helpers from custom helper by @pim.

## 0.2.3

* [WebDriverIO] fixed `seeInField` to work with single value elements like: input[type=text], textareas, and multiple: select, input[type=radio], input[type=checkbox]
* [WebDriverIO] fixed `pressKey`, key modifeiers (Control, Command, Alt, Shift) are released after the action

## 0.2.2

Fixed generation of custom steps file and page objects.
Please replace `require('codeceptjs/actor')` to `actor` in your `custom_steps.js`.
Whenever you need to create `I` object (in page objects, custom steps, but not in tests) just call `actor()`;

## 0.2.0

* **within** context hook added
* `--reporter` option supported
* [WebDriverIO] added features and methods:
  - elements: `seeElement`, ...
  - popups: `acceptPopup`, `cancelPopup`, `seeInPopup`,...
  - navigation: `moveCursorTo`, `scrollTo`
  - saving screenshots on failure; `saveScreenshot`
  - cookies: `setCookie`, `seeCookie`, ...
  - source: `seeInSource`
  - form: `seeCheckboxIsChecked`, `selectOption` to support multiple selects
  - keyboard: `appendField`, `pressKey`
  - mouse: `rightClick`
* tests added
* [WebDriverIO] proxy configuration added by @petehouston
* [WebDriverIO] fixed `waitForText` method by @roadhump. Fixes #11
* Fixed creating output dir when it already exists on init by @alfirin
* Fixed loading of custom helpers<|MERGE_RESOLUTION|>--- conflicted
+++ resolved
@@ -1,4 +1,6 @@
-## CodeceptJS 1.0
+## 1.0.1
+
+## 1.0
 
 CodeceptJS hits first stable release. CodeceptJS provides a unified API for [web testing for Webdriverio](http://codecept.io/acceptance/), [Protractor](http://codecept.io/angular/), and [NightmareJS](http://codecept.io/nightmare/). Since 1.0 you can also **test mobile applications** in the similar manner with Appium.
 
@@ -45,11 +47,7 @@
 
 * Read more about [SmartWait](http://codecept.io/acceptance/#smartwait)
 
-<<<<<<< HEAD
 ##### Changelog
-=======
-**Changelog**
->>>>>>> 0738e071
 
 * Minimal NodeJS version is 6.11.1 LTS
 * Use `within` command with generators.
