'use strict';
let path = require('path');
let colors = require('colors');

function createHelpers(config) {
  let helpers = {};
  let helperModule;
  for (let helperName in config) {
    try {
<<<<<<< HEAD
      let loadPath = config[helperName].require ? path.join(codecept_dir, config[helperName].require) : './helper/'+helperName
      let HelperClass = require(loadPath);
=======
      module = config[helperName].require
        ? path.join(global.codecept_dir, config[helperName].require) // custom helper
        : './helper/' + helperName; // built-in helper
      let HelperClass = require(module);
>>>>>>> b410bdb6
      helpers[helperName] = new HelperClass(config[helperName]);
    } catch (err) {
      throw new Error(`Could not load helper ${helperName} from module '${module}'\n     Error: ${colors.bold(err.message)}\n`);
    }
  }

  for (let name in helpers) {
    if (helpers[name]._init) helpers[name]._init();
  }
  return helpers;
}

function createSupportObjects(config) {
  let objects = {};
  for (let name in config) {
    let module = config[name];
    if (module.charAt(0) === '.') {
      module = path.join(global.codecept_dir, module);
    }
    try {
      objects[name] = require(module);
    } catch (err) {
      throw new Error(`Could not include object ${name} from module '${module}'\n${err.message}`);
    }
    try {
      if (typeof(objects[name]) === 'function') {
        objects[name] = objects[name]();
      } else if (objects[name]._init) {
        objects[name]._init();
      }
    } catch (err) {
      throw new Error(`Initialization failed for ${objects[name]}\n${err.message}`);
    }
  }
  if (!objects.I) {
    objects.I = require('./actor')();
  }

  return objects;
}

let helpers = {};
let support = {};

module.exports = {

  create: (config) => {
    helpers = createHelpers(config.helpers || {});
    support = createSupportObjects(config.include || {});
  },

  support: (name) => {
    if (!name) {
      return support;
    }
    return support[name];
  },

  helpers: (name) => {
    if (!name) {
      return helpers;
    }
    return helpers[name];
  },

  clear: (newHelpers, newSupport) => {
    helpers = newHelpers || {};
    support = newSupport || {};
  }

};<|MERGE_RESOLUTION|>--- conflicted
+++ resolved
@@ -7,15 +7,10 @@
   let helperModule;
   for (let helperName in config) {
     try {
-<<<<<<< HEAD
-      let loadPath = config[helperName].require ? path.join(codecept_dir, config[helperName].require) : './helper/'+helperName
-      let HelperClass = require(loadPath);
-=======
       module = config[helperName].require
         ? path.join(global.codecept_dir, config[helperName].require) // custom helper
         : './helper/' + helperName; // built-in helper
       let HelperClass = require(module);
->>>>>>> b410bdb6
       helpers[helperName] = new HelperClass(config[helperName]);
     } catch (err) {
       throw new Error(`Could not load helper ${helperName} from module '${module}'\n     Error: ${colors.bold(err.message)}\n`);
